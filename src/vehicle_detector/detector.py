--- conflicted
+++ resolved
@@ -15,12 +15,7 @@
     :random: for synthetic detection generation
     :abc: for abstract base class support
 """
-<<<<<<< HEAD
-import random
-=======
-
 from pathlib import Path
->>>>>>> 62a894b5
 from abc import ABC, abstractmethod
 import random
 import cv2 as cv
@@ -180,31 +175,21 @@
         :param seed: Random seed for reproducibility
         :param time_ranges: Tuple of (preproc, inference, postproc) time ranges
         """
-<<<<<<< HEAD
         self.rand = random.Random(seed)
         self.time_ranges = time_ranges
         self.classes = ["car", "bus", "truck"]
-=======
-        if seed is not None:
-            random.seed(seed)
         super().__init__(None, None)
->>>>>>> 62a894b5
 
     def detect(self, image: list[np.ndarray]):
         """
         Process batch of images with simulated detection pipeline.
         
-<<<<<<< HEAD
         :param image: List of numpy arrays (HWC images)
         :return: Tuple containing:
             - List of detections per image
             - Preprocessing time
             - Inference time
             - Postprocessing time
-=======
-        :param image: Input image array (checks size validity)
-        :return: list: Detection tuples (class, x1, y1, x2, y2, confidence)
->>>>>>> 62a894b5
         """
         preproc = self.rand.uniform(*self.time_ranges[0])
         inference = self.rand.uniform(*self.time_ranges[1])
@@ -215,7 +200,6 @@
             if frame is None or frame.size == 0:
                 batch_detections.append([])
                 continue
-<<<<<<< HEAD
 
             height, width = frame.shape[:2]
             detections = []
@@ -284,14 +268,4 @@
 
         # Post-process the detections using the adapter
         image_height, image_width, _ = image.shape
-        return self.adapter.post_processing(outputs, image_width, image_height)
-=======
-            cl = random.choice(["car", "bus", "truck"])
-            x1 = random.randint(0, width - 2)
-            x2 = random.randint(x1 + 1, width - 1)
-            y1 = random.randint(0, height - 2)
-            y2 = random.randint(y1 + 1, height - 1)
-            confidence = random.random()
-            bboxes.append((cl, x1, y1, x2, y2, confidence))
-        return bboxes
->>>>>>> 62a894b5
+        return self.adapter.post_processing(outputs, image_width, image_height)