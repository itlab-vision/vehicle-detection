"""
Computer Vision Visualization Module

Provides functionality for visualizing object detection results alongside ground truth data.
Handles both image sequences and video inputs with the following components:
- Argument parsing for input configuration
- Frame data reading (images/video)
- Fake object detection implementation
- Visualization of detection vs groundtruth comparisons

Dependencies:
- OpenCV (cv2) for image processing and display
- argparse for command-line argument handling
"""

import cv2 as cv
from src.utils.frame_data_reader import FrameDataReader
from src.utils.writer import Writer
from src.vehicle_detector.detector import Detector


class Visualize:
    """
    Visualization controller for detection/groundtruth comparison.

    Handles frame iteration, bounding box drawing, and display management.
    Uses different colors for detected boxes (blue) and groundtruth boxes (green).
    """
<<<<<<< HEAD
    def __init__(self, datareader:FrameDataReader, writer:Writer, detector:Detector, gt_data:list):
        """Initialize visualization components with data sources."""
=======

    def __init__(self, datareader:FrameDataReader, detector:Detector, gt_data:list):
        """
        Initialize visualization components with data sources.

        :param datareader: Input source for frames (video/images)
        :param detector: Detection component
        :param gt_data: Loaded groundtruth in format [[frame_idx, label, x1, y1, x2, y2], ...]
        """
>>>>>>> d3fef369
        self.datareader = datareader
        self.writer = writer
        self.detector = detector
        self.gt_layout = gt_data

    def show(self):
        """
        Main visualization loop.
        
        Processes frames sequentially with the following workflow:
        
        1. Retrieves next frame from data reader
        2. Runs object detection
        3. Write retrieved data from detection if available
        4. Draws blue bounding boxes
        3. Overlays green groundtruth boxes if available
        4. Displays combined visualization
        5. Handles exit condition (Q key press)
        
        Performs cleanup on exit or error, closing all OpenCV windows.
        """
        try:
            frame_idx = 0
            for image in self.datareader:
                if image is None:
                    break
                for box in self.detector.detect(image):
                    self.__draw_box(image, box, (255, 112, 166))
                    if self.writer:
                        self.writer.write((frame_idx, *box))
                if self.gt_layout:
                    for box in self.__get_groundtruth_bboxes(frame_idx):
                        self.__draw_box(image, box, (0, 255, 0))
                frame_idx+=1
                if cv.waitKey(25) & 0xFF == ord('q'):
                    break
        except Exception as e:
            raise Exception(e)
        finally:
            if self.writer:
                self.writer.close()
            cv.destroyAllWindows()

    @staticmethod
    def __draw_box(image, box, color):
        """
        Internal method: Draw single bounding box with label.

        :param image: Input frame matrix
        :param box: Detection tuple (label, x1, y1, x2, y2, confidence(detector) )
        :param color: BGR tuple for box/label color
        """
        label, x1, y1, x2, y2 = box[:5]
        confidence = ''
        if len(box) == 6:
            confidence = str(box[5])
        cv.rectangle(image, (x1, y1), (x2, y2), color, 2)
        cv.putText(image, label, (x1, y1 + 10), cv.FONT_HERSHEY_SIMPLEX, 0.5, color, 2)
        cv.putText(image, confidence, (x1, y1 - 10), cv.FONT_HERSHEY_SIMPLEX, 0.4, color, 2)
        cv.imshow("Detection", image)

    def __get_groundtruth_bboxes(self, frame_idx):
        """
        Internal method: Filter groundtruth boxes for current frame.
        
        :param frame_idx: Current frame index
        :return:list: Groundtruth boxes for specified frame in format [label, x1, y1, x2, y2]
        """
        return [item[1:] for item in self.gt_layout if item[0] == frame_idx]<|MERGE_RESOLUTION|>--- conflicted
+++ resolved
@@ -26,12 +26,8 @@
     Handles frame iteration, bounding box drawing, and display management.
     Uses different colors for detected boxes (blue) and groundtruth boxes (green).
     """
-<<<<<<< HEAD
+
     def __init__(self, datareader:FrameDataReader, writer:Writer, detector:Detector, gt_data:list):
-        """Initialize visualization components with data sources."""
-=======
-
-    def __init__(self, datareader:FrameDataReader, detector:Detector, gt_data:list):
         """
         Initialize visualization components with data sources.
 
@@ -39,7 +35,6 @@
         :param detector: Detection component
         :param gt_data: Loaded groundtruth in format [[frame_idx, label, x1, y1, x2, y2], ...]
         """
->>>>>>> d3fef369
         self.datareader = datareader
         self.writer = writer
         self.detector = detector
