"""
CLI Application "Vehicle Detector"

A command-line interface application for detecting vehicles in images or video streams. 
Supports multiple visualization modes, result recording, and accuracy calculations against 
groundtruth data.

Key Features:
- Vehicle detection in image/video inputs
- GUI/CLI visualization options
- Result export capabilities
- Precision metrics calculation (TPR, FDR, mAP)
- Flexible pipeline configuration

Modules:
- data_reader: Handles input data loading
- detector: Contains vehicle detection logic
- visualizer: Provides visualization interfaces
- writer: Manages result storage
- accuracy_checker: Computes detection accuracy metrics
"""
import sys
from pathlib import Path
import argparse
import config_parser

sys.path.append(str(Path(__file__).parent.parent))

from src.gui_application.visualizer import BaseVisualizer
from src.utils import data_reader as dr
from src.utils.frame_data_reader import FrameDataReader
from src.utils.writer import Writer
from src.vehicle_detector.detector import Detector
from src.detector_pipeline.detector_pipeline import PipelineComponents, DetectionPipeline
from src.accuracy_checker.accuracy_checker import AccuracyCalculator


def cli_argument_parser():
    """
    Parse command-line arguments for the visualizer application.

    Returns:
        argparse.Namespace: Parsed arguments

    Raises:
        argparse.ArgumentError:
            If required arguments are missing or invalid combinations are provided
    """
    parser = argparse.ArgumentParser()

    parser.add_argument('-y', '--yaml',
                        type=str,
                        help='Path to a yaml file',
                        dest='yaml_file',
                        required=True)

    args = parser.parse_args()
    return args


def config_main(parameters: dict):
    """
    Configure pipeline components.

<<<<<<< HEAD
    :param parameters: Parsed command-line arguments
    :return PipelineComponents: Configured pipeline objects with GUI visualizer
=======
    :param argparse.Namespace: Parsed command-line arguments

    :return PipelineComponents: Configured pipeline objects
>>>>>>> 8add7b14
    """

    if parameters['mode'] == 'image':
        reader = FrameDataReader.create(parameters['mode'], parameters['images_path'],
                                        parameters['batch_size'])
<<<<<<< HEAD
    else:   # parameters['mode'] == 'video'
        reader = FrameDataReader.create(parameters['mode'], parameters['video_path'],
                                        parameters['batch_size'])

    param_detect = {
        'scale': parameters['scale'],
        'size': parameters['size'],
        'mean': parameters['mean'],
        'swapRB': parameters['swapRB']
    }

    param_adapter = {
        'confidence': parameters['confidence'],
        'nms_threshold': parameters['nms_threshold']
    }

    paths = {
        'path_weights': parameters['path_weights'],
        'path_config': parameters['path_config'],
        'path_anchors': parameters['path_anchors']
    }
=======
    elif parameters['mode'] == 'video':
        reader = FrameDataReader.create(parameters['mode'], parameters['video_path'],
                                        parameters['batch_size'])
    else:
        raise ValueError(f"Unsupported mode: '{parameters['mode']}'. Expected 'image' or 'video'")

    param_detect = { }
    param_detect['scale'] = parameters['scale']
    param_detect['size'] = parameters['size']
    param_detect['mean'] = parameters['mean']
    param_detect['swapRB'] = parameters['swapRB']

    param_adapter = { }
    param_adapter['confidence'] = parameters['confidence']
    param_adapter['nms_threshold'] = parameters['nms_threshold']

    paths = { }
    paths['path_weights'] = parameters['path_weights']
    paths['path_config'] = parameters['path_config']
>>>>>>> 8add7b14

    detector = Detector.create(parameters['adapter_name'], parameters['path_classes'],
                               paths, param_adapter, param_detect)

    visualizer = BaseVisualizer.create(parameters['silent_mode'])
    writer = Writer.create(parameters['write_path']) if parameters['write_path'] else None
    gt_reader = dr.CsvGTReader(parameters['groundtruth_path']) \
        if parameters['groundtruth_path'] else None

    return PipelineComponents(
        reader, detector, visualizer, writer, gt_reader
    )


def main():
    """"
    Main execution flow for vehicle detection application.

    Workflow:
    1. Parse command-line arguments
    2. Configure detection pipeline
    3. Run vehicle detection process
    4. Calculate and display accuracy metrics (if groundtruth provided)
    5. Handle and report runtime errors

    Requires:
    - Valid input path matching selected mode
    - Accessible detection model file
    - Compatible groundtruth format (when provided)
    """
    try:
        args = cli_argument_parser()
        parameters = config_parser.parse_yaml_file(args.yaml_file)
        components = config_main(parameters)
        pipeline = DetectionPipeline(components)
        pipeline.run()

        if all([parameters['groundtruth_path'], parameters['write_path']]):
            accur_calc = AccuracyCalculator()
            accur_calc.load_detections(parameters['write_path'])
            accur_calc.load_groundtruths(parameters['groundtruth_path'])
            print(f"TPR: {accur_calc.calc_tpr()}\n"
                  f"FDR: {accur_calc.calc_fdr()}\n"
                  f"MAP: {accur_calc.calc_map()}")

    except Exception as e:
        print(e)


if __name__ == '__main__':
    main()<|MERGE_RESOLUTION|>--- conflicted
+++ resolved
@@ -62,23 +62,18 @@
     """
     Configure pipeline components.
 
-<<<<<<< HEAD
     :param parameters: Parsed command-line arguments
-    :return PipelineComponents: Configured pipeline objects with GUI visualizer
-=======
-    :param argparse.Namespace: Parsed command-line arguments
-
     :return PipelineComponents: Configured pipeline objects
->>>>>>> 8add7b14
     """
 
     if parameters['mode'] == 'image':
         reader = FrameDataReader.create(parameters['mode'], parameters['images_path'],
                                         parameters['batch_size'])
-<<<<<<< HEAD
-    else:   # parameters['mode'] == 'video'
+    elif parameters['mode'] == 'video':
         reader = FrameDataReader.create(parameters['mode'], parameters['video_path'],
                                         parameters['batch_size'])
+    else:
+        raise ValueError(f"Unsupported mode: '{parameters['mode']}'. Expected 'image' or 'video'")
 
     param_detect = {
         'scale': parameters['scale'],
@@ -97,27 +92,6 @@
         'path_config': parameters['path_config'],
         'path_anchors': parameters['path_anchors']
     }
-=======
-    elif parameters['mode'] == 'video':
-        reader = FrameDataReader.create(parameters['mode'], parameters['video_path'],
-                                        parameters['batch_size'])
-    else:
-        raise ValueError(f"Unsupported mode: '{parameters['mode']}'. Expected 'image' or 'video'")
-
-    param_detect = { }
-    param_detect['scale'] = parameters['scale']
-    param_detect['size'] = parameters['size']
-    param_detect['mean'] = parameters['mean']
-    param_detect['swapRB'] = parameters['swapRB']
-
-    param_adapter = { }
-    param_adapter['confidence'] = parameters['confidence']
-    param_adapter['nms_threshold'] = parameters['nms_threshold']
-
-    paths = { }
-    paths['path_weights'] = parameters['path_weights']
-    paths['path_config'] = parameters['path_config']
->>>>>>> 8add7b14
 
     detector = Detector.create(parameters['adapter_name'], parameters['path_classes'],
                                paths, param_adapter, param_detect)
